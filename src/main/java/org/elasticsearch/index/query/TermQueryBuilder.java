--- conflicted
+++ resolved
@@ -36,11 +36,7 @@
 /**
  * A Query that matches documents containing a term.
  */
-<<<<<<< HEAD
-public class TermQueryBuilder extends BaseQueryBuilder implements Streamable, BoostableQueryBuilder<TermQueryBuilder> {
-=======
-public class TermQueryBuilder extends QueryBuilder implements BoostableQueryBuilder<TermQueryBuilder> {
->>>>>>> 33fd2508
+public class TermQueryBuilder extends QueryBuilder implements Streamable, BoostableQueryBuilder<TermQueryBuilder> {
 
     private String fieldName;
 
