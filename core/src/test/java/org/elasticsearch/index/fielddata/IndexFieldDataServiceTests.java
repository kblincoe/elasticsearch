/*
 * Licensed to Elasticsearch under one or more contributor
 * license agreements. See the NOTICE file distributed with
 * this work for additional information regarding copyright
 * ownership. Elasticsearch licenses this file to you under
 * the Apache License, Version 2.0 (the "License"); you may
 * not use this file except in compliance with the License.
 * You may obtain a copy of the License at
 *
 *    http://www.apache.org/licenses/LICENSE-2.0
 *
 * Unless required by applicable law or agreed to in writing,
 * software distributed under the License is distributed on an
 * "AS IS" BASIS, WITHOUT WARRANTIES OR CONDITIONS OF ANY
 * KIND, either express or implied.  See the License for the
 * specific language governing permissions and limitations
 * under the License.
 */

package org.elasticsearch.index.fielddata;

import org.apache.lucene.analysis.core.KeywordAnalyzer;
import org.apache.lucene.document.Document;
import org.apache.lucene.document.Field.Store;
import org.apache.lucene.document.StringField;
import org.apache.lucene.index.DirectoryReader;
import org.apache.lucene.index.IndexReader;
import org.apache.lucene.index.IndexWriter;
import org.apache.lucene.index.IndexWriterConfig;
import org.apache.lucene.index.LeafReaderContext;
import org.apache.lucene.store.RAMDirectory;
import org.apache.lucene.util.Accountable;
import org.elasticsearch.common.lucene.index.ElasticsearchDirectoryReader;
import org.elasticsearch.common.settings.Settings;
import org.elasticsearch.index.IndexService;
import org.elasticsearch.index.fielddata.plain.SortedNumericDVIndexFieldData;
import org.elasticsearch.index.fielddata.plain.SortedSetDVOrdinalsIndexFieldData;
import org.elasticsearch.index.mapper.ContentPath;
import org.elasticsearch.index.mapper.MappedFieldType;
import org.elasticsearch.index.mapper.Mapper.BuilderContext;
import org.elasticsearch.index.mapper.core.BooleanFieldMapper;
import org.elasticsearch.index.mapper.core.ByteFieldMapper;
import org.elasticsearch.index.mapper.core.DoubleFieldMapper;
import org.elasticsearch.index.mapper.core.FloatFieldMapper;
import org.elasticsearch.index.mapper.core.IntegerFieldMapper;
import org.elasticsearch.index.mapper.core.KeywordFieldMapper;
import org.elasticsearch.index.mapper.core.LongFieldMapper;
import org.elasticsearch.index.mapper.core.ShortFieldMapper;
import org.elasticsearch.index.mapper.core.StringFieldMapper;
import org.elasticsearch.index.mapper.core.TextFieldMapper;
import org.elasticsearch.index.shard.ShardId;
import org.elasticsearch.indices.IndicesService;
import org.elasticsearch.indices.fielddata.cache.IndicesFieldDataCache;
import org.elasticsearch.plugins.Plugin;
import org.elasticsearch.test.ESSingleNodeTestCase;
import org.elasticsearch.test.IndexSettingsModule;
import org.elasticsearch.test.InternalSettingsPlugin;
import org.elasticsearch.threadpool.ThreadPool;

import java.util.Arrays;
import java.util.Collection;
import java.util.concurrent.atomic.AtomicInteger;

import static org.hamcrest.Matchers.containsString;

public class IndexFieldDataServiceTests extends ESSingleNodeTestCase {

    @Override
    protected Collection<Class<? extends Plugin>> getPlugins() {
        return pluginList(InternalSettingsPlugin.class);
    }

    public void testGetForFieldDefaults() {
        final IndexService indexService = createIndex("test");
        final IndexFieldDataService ifdService = indexService.fieldData();
        final BuilderContext ctx = new BuilderContext(indexService.getIndexSettings().getSettings(), new ContentPath(1));
        final MappedFieldType stringMapper = new KeywordFieldMapper.Builder("string").build(ctx).fieldType();
        ifdService.clear();
        IndexFieldData<?> fd = ifdService.getForField(stringMapper);
        assertTrue(fd instanceof SortedSetDVOrdinalsIndexFieldData);

        for (MappedFieldType mapper : Arrays.asList(
                new ByteFieldMapper.Builder("int").build(ctx).fieldType(),
                new ShortFieldMapper.Builder("int").build(ctx).fieldType(),
                new IntegerFieldMapper.Builder("int").build(ctx).fieldType(),
                new LongFieldMapper.Builder("long").build(ctx).fieldType()
                )) {
            ifdService.clear();
            fd = ifdService.getForField(mapper);
            assertTrue(fd instanceof SortedNumericDVIndexFieldData);
        }

        final MappedFieldType floatMapper = new FloatFieldMapper.Builder("float").build(ctx).fieldType();
        ifdService.clear();
        fd = ifdService.getForField(floatMapper);
        assertTrue(fd instanceof SortedNumericDVIndexFieldData);

        final MappedFieldType doubleMapper = new DoubleFieldMapper.Builder("double").build(ctx).fieldType();
        ifdService.clear();
        fd = ifdService.getForField(doubleMapper);
        assertTrue(fd instanceof SortedNumericDVIndexFieldData);
    }

<<<<<<< HEAD
    public void testChangeFieldDataFormat() throws Exception {
        final IndexService indexService = createIndex("test");
        final IndexFieldDataService ifdService = indexService.fieldData();
        final BuilderContext ctx = new BuilderContext(indexService.getIndexSettings().getSettings(), new ContentPath(1));
        final MappedFieldType mapper1 = new StringFieldMapper.Builder("s").tokenized(false).docValues(true).fieldDataSettings(Settings.builder().put(FieldDataType.FORMAT_KEY, "paged_bytes").build()).build(ctx).fieldType();
        final IndexWriter writer = new IndexWriter(new RAMDirectory(), new IndexWriterConfig(new KeywordAnalyzer()));
        Document doc = new Document();
        doc.add(new StringField("s", "thisisastring", Store.NO));
        writer.addDocument(doc);
        final IndexReader reader1 = DirectoryReader.open(writer);
        IndexFieldData<?> ifd = ifdService.getForField(mapper1);
        assertThat(ifd, instanceOf(PagedBytesIndexFieldData.class));
        Set<LeafReader> oldSegments = Collections.newSetFromMap(new IdentityHashMap<LeafReader, Boolean>());
        for (LeafReaderContext arc : reader1.leaves()) {
            oldSegments.add(arc.reader());
            AtomicFieldData afd = ifd.load(arc);
            assertThat(afd, instanceOf(PagedBytesAtomicFieldData.class));
        }
        // write new segment
        writer.addDocument(doc);
        final IndexReader reader2 = DirectoryReader.open(writer);
        final MappedFieldType mapper2 = new StringFieldMapper.Builder("s").tokenized(false).docValues(true).fieldDataSettings(Settings.builder().put(FieldDataType.FORMAT_KEY, "doc_values").build()).build(ctx).fieldType();
        ifd = ifdService.getForField(mapper2);
        assertThat(ifd, instanceOf(SortedSetDVOrdinalsIndexFieldData.class));
        reader1.close();
        reader2.close();
        writer.close();
        writer.getDirectory().close();
    }

=======
>>>>>>> d8948bae
    public void testFieldDataCacheListener() throws Exception {
        final IndexService indexService = createIndex("test");
        final IndicesService indicesService = getInstanceFromNode(IndicesService.class);
        // copy the ifdService since we can set the listener only once.
        final IndexFieldDataService ifdService = new IndexFieldDataService(indexService.getIndexSettings(),
                indicesService.getIndicesFieldDataCache(), indicesService.getCircuitBreakerService(), indexService.mapperService());

        final BuilderContext ctx = new BuilderContext(indexService.getIndexSettings().getSettings(), new ContentPath(1));
        final MappedFieldType mapper1 = new TextFieldMapper.Builder("s").build(ctx).fieldType();
        final IndexWriter writer = new IndexWriter(new RAMDirectory(), new IndexWriterConfig(new KeywordAnalyzer()));
        Document doc = new Document();
        doc.add(new StringField("s", "thisisastring", Store.NO));
        writer.addDocument(doc);
        DirectoryReader open = DirectoryReader.open(writer);
        final boolean wrap = randomBoolean();
        final IndexReader reader = wrap ? ElasticsearchDirectoryReader.wrap(open, new ShardId("test", "_na_", 1)) : open;
        final AtomicInteger onCacheCalled = new AtomicInteger();
        final AtomicInteger onRemovalCalled = new AtomicInteger();
        ifdService.setListener(new IndexFieldDataCache.Listener() {
            @Override
            public void onCache(ShardId shardId, String fieldName, FieldDataType fieldDataType, Accountable ramUsage) {
                if (wrap) {
                    assertEquals(new ShardId("test", "_na_", 1), shardId);
                } else {
                    assertNull(shardId);
                }
                onCacheCalled.incrementAndGet();
            }

            @Override
            public void onRemoval(ShardId shardId, String fieldName, FieldDataType fieldDataType, boolean wasEvicted, long sizeInBytes) {
                if (wrap) {
                    assertEquals(new ShardId("test", "_na_", 1), shardId);
                } else {
                    assertNull(shardId);
                }
                onRemovalCalled.incrementAndGet();
            }
        });
        IndexFieldData<?> ifd = ifdService.getForField(mapper1);
        LeafReaderContext leafReaderContext = reader.getContext().leaves().get(0);
        AtomicFieldData load = ifd.load(leafReaderContext);
        assertEquals(1, onCacheCalled.get());
        assertEquals(0, onRemovalCalled.get());
        reader.close();
        load.close();
        writer.close();
        assertEquals(1, onCacheCalled.get());
        assertEquals(1, onRemovalCalled.get());
        ifdService.clear();
    }

    public void testSetCacheListenerTwice() {
        final IndexService indexService = createIndex("test");
        IndexFieldDataService shardPrivateService = indexService.fieldData();
        try {
            shardPrivateService.setListener(new IndexFieldDataCache.Listener() {
                @Override
                public void onCache(ShardId shardId, String fieldName, FieldDataType fieldDataType, Accountable ramUsage) {

                }

                @Override
                public void onRemoval(ShardId shardId, String fieldName, FieldDataType fieldDataType, boolean wasEvicted, long sizeInBytes) {

                }
            });
            fail("listener already set");
        } catch (IllegalStateException ex) {
            // all well
        }
    }

    private void doTestRequireDocValues(MappedFieldType ft) {
        ThreadPool threadPool = new ThreadPool("random_threadpool_name");
        try {
            IndicesFieldDataCache cache = new IndicesFieldDataCache(Settings.EMPTY, null);
            IndexFieldDataService ifds = new IndexFieldDataService(IndexSettingsModule.newIndexSettings("test", Settings.EMPTY), cache, null, null);
            ft.setName("some_long");
            ft.setHasDocValues(true);
            ifds.getForField(ft); // no exception
            ft.setHasDocValues(false);
            try {
                ifds.getForField(ft);
                fail();
            } catch (IllegalStateException e) {
                assertThat(e.getMessage(), containsString("doc values"));
            }
        } finally {
            threadPool.shutdown();
        }
    }

    public void testRequireDocValuesOnLongs() {
        doTestRequireDocValues(new LongFieldMapper.LongFieldType());
    }

    public void testRequireDocValuesOnDoubles() {
        doTestRequireDocValues(new DoubleFieldMapper.DoubleFieldType());
    }

    public void testRequireDocValuesOnBools() {
        doTestRequireDocValues(new BooleanFieldMapper.BooleanFieldType());
    }

    public void testDisabled() {
        ThreadPool threadPool = new ThreadPool("random_threadpool_name");
        StringFieldMapper.StringFieldType ft = new StringFieldMapper.StringFieldType();
        try {
            IndicesFieldDataCache cache = new IndicesFieldDataCache(Settings.EMPTY, null);
            IndexFieldDataService ifds = new IndexFieldDataService(IndexSettingsModule.newIndexSettings("test", Settings.EMPTY), cache, null, null);
            ft.setName("some_str");
            ft.setFieldDataType(new FieldDataType("string", Settings.builder().put(FieldDataType.FORMAT_KEY, "disabled").build()));
            try {
                ifds.getForField(ft);
                fail();
            } catch (IllegalStateException e) {
                assertThat(e.getMessage(), containsString("Field data loading is forbidden on [some_str]"));
            }
        } finally {
            threadPool.shutdown();
        }
    }
}<|MERGE_RESOLUTION|>--- conflicted
+++ resolved
@@ -101,39 +101,6 @@
         assertTrue(fd instanceof SortedNumericDVIndexFieldData);
     }
 
-<<<<<<< HEAD
-    public void testChangeFieldDataFormat() throws Exception {
-        final IndexService indexService = createIndex("test");
-        final IndexFieldDataService ifdService = indexService.fieldData();
-        final BuilderContext ctx = new BuilderContext(indexService.getIndexSettings().getSettings(), new ContentPath(1));
-        final MappedFieldType mapper1 = new StringFieldMapper.Builder("s").tokenized(false).docValues(true).fieldDataSettings(Settings.builder().put(FieldDataType.FORMAT_KEY, "paged_bytes").build()).build(ctx).fieldType();
-        final IndexWriter writer = new IndexWriter(new RAMDirectory(), new IndexWriterConfig(new KeywordAnalyzer()));
-        Document doc = new Document();
-        doc.add(new StringField("s", "thisisastring", Store.NO));
-        writer.addDocument(doc);
-        final IndexReader reader1 = DirectoryReader.open(writer);
-        IndexFieldData<?> ifd = ifdService.getForField(mapper1);
-        assertThat(ifd, instanceOf(PagedBytesIndexFieldData.class));
-        Set<LeafReader> oldSegments = Collections.newSetFromMap(new IdentityHashMap<LeafReader, Boolean>());
-        for (LeafReaderContext arc : reader1.leaves()) {
-            oldSegments.add(arc.reader());
-            AtomicFieldData afd = ifd.load(arc);
-            assertThat(afd, instanceOf(PagedBytesAtomicFieldData.class));
-        }
-        // write new segment
-        writer.addDocument(doc);
-        final IndexReader reader2 = DirectoryReader.open(writer);
-        final MappedFieldType mapper2 = new StringFieldMapper.Builder("s").tokenized(false).docValues(true).fieldDataSettings(Settings.builder().put(FieldDataType.FORMAT_KEY, "doc_values").build()).build(ctx).fieldType();
-        ifd = ifdService.getForField(mapper2);
-        assertThat(ifd, instanceOf(SortedSetDVOrdinalsIndexFieldData.class));
-        reader1.close();
-        reader2.close();
-        writer.close();
-        writer.getDirectory().close();
-    }
-
-=======
->>>>>>> d8948bae
     public void testFieldDataCacheListener() throws Exception {
         final IndexService indexService = createIndex("test");
         final IndicesService indicesService = getInstanceFromNode(IndicesService.class);
