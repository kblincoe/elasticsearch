/*
 * Licensed to Elasticsearch under one or more contributor
 * license agreements. See the NOTICE file distributed with
 * this work for additional information regarding copyright
 * ownership. Elasticsearch licenses this file to you under
 * the Apache License, Version 2.0 (the "License"); you may
 * not use this file except in compliance with the License.
 * You may obtain a copy of the License at
 *
 *    http://www.apache.org/licenses/LICENSE-2.0
 *
 * Unless required by applicable law or agreed to in writing,
 * software distributed under the License is distributed on an
 * "AS IS" BASIS, WITHOUT WARRANTIES OR CONDITIONS OF ANY
 * KIND, either express or implied.  See the License for the
 * specific language governing permissions and limitations
 * under the License.
 */

package org.elasticsearch.search.scroll;

import org.elasticsearch.action.ActionRequestValidationException;
import org.elasticsearch.action.search.ClearScrollResponse;
import org.elasticsearch.action.search.SearchRequestBuilder;
import org.elasticsearch.action.search.SearchResponse;
import org.elasticsearch.action.search.SearchType;
import org.elasticsearch.action.ActionRequestValidationException;
import org.elasticsearch.cluster.metadata.IndexMetaData;
import org.elasticsearch.common.Priority;
import org.elasticsearch.common.settings.Settings;
import org.elasticsearch.common.unit.TimeValue;
import org.elasticsearch.common.xcontent.ToXContent;
import org.elasticsearch.common.xcontent.XContentBuilder;
import org.elasticsearch.common.xcontent.XContentFactory;
import org.elasticsearch.common.xcontent.XContentHelper;
import org.elasticsearch.index.IndexSettings;
import org.elasticsearch.index.query.QueryBuilders;
import org.elasticsearch.rest.RestStatus;
import org.elasticsearch.search.SearchHit;
import org.elasticsearch.search.sort.FieldSortBuilder;
import org.elasticsearch.search.sort.SortOrder;
import org.elasticsearch.test.ESIntegTestCase;
import org.elasticsearch.test.hamcrest.ElasticsearchAssertions;

import java.io.IOException;
import java.util.Map;

import static org.elasticsearch.action.support.WriteRequest.RefreshPolicy.IMMEDIATE;
import static org.elasticsearch.common.xcontent.XContentFactory.jsonBuilder;
import static org.elasticsearch.index.query.QueryBuilders.matchAllQuery;
import static org.elasticsearch.index.query.QueryBuilders.queryStringQuery;
import static org.elasticsearch.index.query.QueryBuilders.termQuery;
import static org.elasticsearch.test.hamcrest.ElasticsearchAssertions.assertAcked;
import static org.elasticsearch.test.hamcrest.ElasticsearchAssertions.assertHitCount;
import static org.elasticsearch.test.hamcrest.ElasticsearchAssertions.assertNoSearchHits;
import static org.elasticsearch.test.hamcrest.ElasticsearchAssertions.assertSearchHits;
import static org.elasticsearch.test.hamcrest.ElasticsearchAssertions.assertSearchResponse;
import static org.elasticsearch.test.hamcrest.ElasticsearchAssertions.assertThrows;
import static org.hamcrest.Matchers.equalTo;
import static org.hamcrest.Matchers.greaterThan;
import static org.hamcrest.Matchers.is;
import static org.hamcrest.Matchers.notNullValue;

/**
 * Tests for scrolling.
 */
public class SearchScrollIT extends ESIntegTestCase {
    public void testSimpleScrollQueryThenFetch() throws Exception {
        client().admin().indices().prepareCreate("test").setSettings(Settings.builder().put("index.number_of_shards", 3)).execute().actionGet();
        client().admin().cluster().prepareHealth().setWaitForEvents(Priority.LANGUID).setWaitForGreenStatus().execute().actionGet();

        client().admin().cluster().prepareHealth().setWaitForEvents(Priority.LANGUID).setWaitForGreenStatus().execute().actionGet();

        for (int i = 0; i < 100; i++) {
            client().prepareIndex("test", "type1", Integer.toString(i)).setSource(jsonBuilder().startObject().field("field", i).endObject()).execute().actionGet();
        }

        client().admin().indices().prepareRefresh().execute().actionGet();

        SearchResponse searchResponse = client().prepareSearch()
                .setQuery(matchAllQuery())
                .setSize(35)
                .setScroll(TimeValue.timeValueMinutes(2))
                .addSort("field", SortOrder.ASC)
                .execute().actionGet();
        try {
            long counter = 0;

            assertThat(searchResponse.getHits().getTotalHits(), equalTo(100L));
            assertThat(searchResponse.getHits().getHits().length, equalTo(35));
            for (SearchHit hit : searchResponse.getHits()) {
                assertThat(((Number) hit.getSortValues()[0]).longValue(), equalTo(counter++));
            }

            searchResponse = client().prepareSearchScroll(searchResponse.getScrollId())
                    .setScroll(TimeValue.timeValueMinutes(2))
                    .execute().actionGet();

            assertThat(searchResponse.getHits().getTotalHits(), equalTo(100L));
            assertThat(searchResponse.getHits().getHits().length, equalTo(35));
            for (SearchHit hit : searchResponse.getHits()) {
                assertThat(((Number) hit.getSortValues()[0]).longValue(), equalTo(counter++));
            }

            searchResponse = client().prepareSearchScroll(searchResponse.getScrollId())
                    .setScroll(TimeValue.timeValueMinutes(2))
                    .execute().actionGet();

            assertThat(searchResponse.getHits().getTotalHits(), equalTo(100L));
            assertThat(searchResponse.getHits().getHits().length, equalTo(30));
            for (SearchHit hit : searchResponse.getHits()) {
                assertThat(((Number) hit.getSortValues()[0]).longValue(), equalTo(counter++));
            }
        } finally {
            clearScroll(searchResponse.getScrollId());
        }
    }

    public void testScrollSearchSize() throws Exception {
        Throwable exception = expectThrows(ActionRequestValidationException.class, () -> client().prepareSearch()
                .setQuery(matchAllQuery())
                .setSize(0)
                .setScroll(TimeValue.timeValueMinutes(2))
                .execute().actionGet());

        assertEquals("Validation Failed: 1: Error: size is 0! Cannot use scroll search;", exception.getMessage());
    }

    public void testSimpleScrollQueryThenFetchSmallSizeUnevenDistribution() throws Exception {
        client().admin().indices().prepareCreate("test").setSettings(Settings.builder().put("index.number_of_shards", 3)).execute().actionGet();
        client().admin().cluster().prepareHealth().setWaitForEvents(Priority.LANGUID).setWaitForGreenStatus().execute().actionGet();

        client().admin().cluster().prepareHealth().setWaitForEvents(Priority.LANGUID).setWaitForGreenStatus().execute().actionGet();

        for (int i = 0; i < 100; i++) {
            String routing = "0";
            if (i > 90) {
                routing = "1";
            } else if (i > 60) {
                routing = "2";
            }
            client().prepareIndex("test", "type1", Integer.toString(i)).setSource("field", i).setRouting(routing).execute().actionGet();
        }

        client().admin().indices().prepareRefresh().execute().actionGet();

        SearchResponse searchResponse = client().prepareSearch()
                .setSearchType(SearchType.QUERY_THEN_FETCH)
                .setQuery(matchAllQuery())
                .setSize(3)
                .setScroll(TimeValue.timeValueMinutes(2))
                .addSort("field", SortOrder.ASC)
                .execute().actionGet();
        try {
            long counter = 0;

            assertThat(searchResponse.getHits().getTotalHits(), equalTo(100L));
            assertThat(searchResponse.getHits().getHits().length, equalTo(3));
            for (SearchHit hit : searchResponse.getHits()) {
                assertThat(((Number) hit.getSortValues()[0]).longValue(), equalTo(counter++));
            }

            for (int i = 0; i < 32; i++) {
                searchResponse = client().prepareSearchScroll(searchResponse.getScrollId())
                        .setScroll(TimeValue.timeValueMinutes(2))
                        .execute().actionGet();

                assertThat(searchResponse.getHits().getTotalHits(), equalTo(100L));
                assertThat(searchResponse.getHits().getHits().length, equalTo(3));
                for (SearchHit hit : searchResponse.getHits()) {
                    assertThat(((Number) hit.getSortValues()[0]).longValue(), equalTo(counter++));
                }
            }

            // and now, the last one is one
            searchResponse = client().prepareSearchScroll(searchResponse.getScrollId())
                    .setScroll(TimeValue.timeValueMinutes(2))
                    .execute().actionGet();

            assertThat(searchResponse.getHits().getTotalHits(), equalTo(100L));
            assertThat(searchResponse.getHits().getHits().length, equalTo(1));
            for (SearchHit hit : searchResponse.getHits()) {
                assertThat(((Number) hit.getSortValues()[0]).longValue(), equalTo(counter++));
            }

            // a the last is zero
            searchResponse = client().prepareSearchScroll(searchResponse.getScrollId())
                    .setScroll(TimeValue.timeValueMinutes(2))
                    .execute().actionGet();

            assertThat(searchResponse.getHits().getTotalHits(), equalTo(100L));
            assertThat(searchResponse.getHits().getHits().length, equalTo(0));
            for (SearchHit hit : searchResponse.getHits()) {
                assertThat(((Number) hit.getSortValues()[0]).longValue(), equalTo(counter++));
            }

        } finally {
            clearScroll(searchResponse.getScrollId());
        }
    }

    public void testScrollAndUpdateIndex() throws Exception {
        client().admin().indices().prepareCreate("test").setSettings(Settings.builder().put("index.number_of_shards", 5)).execute().actionGet();
        client().admin().cluster().prepareHealth().setWaitForEvents(Priority.LANGUID).setWaitForGreenStatus().execute().actionGet();

        for (int i = 0; i < 500; i++) {
            client().prepareIndex("test", "tweet", Integer.toString(i)).setSource(
                    jsonBuilder().startObject().field("user", "kimchy").field("postDate", System.currentTimeMillis()).field("message", "test").endObject()).execute().actionGet();
        }

        client().admin().indices().prepareRefresh().execute().actionGet();

        assertThat(client().prepareSearch().setSize(0).setQuery(matchAllQuery()).execute().actionGet().getHits().getTotalHits(), equalTo(500L));
        assertThat(client().prepareSearch().setSize(0).setQuery(termQuery("message", "test")).execute().actionGet().getHits().getTotalHits(), equalTo(500L));
        assertThat(client().prepareSearch().setSize(0).setQuery(termQuery("message", "test")).execute().actionGet().getHits().getTotalHits(), equalTo(500L));
        assertThat(client().prepareSearch().setSize(0).setQuery(termQuery("message", "update")).execute().actionGet().getHits().getTotalHits(), equalTo(0L));
        assertThat(client().prepareSearch().setSize(0).setQuery(termQuery("message", "update")).execute().actionGet().getHits().getTotalHits(), equalTo(0L));

        SearchResponse searchResponse = client().prepareSearch()
                .setQuery(queryStringQuery("user:kimchy"))
                .setSize(35)
                .setScroll(TimeValue.timeValueMinutes(2))
                .addSort("postDate", SortOrder.ASC)
                .execute().actionGet();
        try {
            do {
                for (SearchHit searchHit : searchResponse.getHits().getHits()) {
                    Map<String, Object> map = searchHit.getSourceAsMap();
                    map.put("message", "update");
                    client().prepareIndex("test", "tweet", searchHit.getId()).setSource(map).execute().actionGet();
                }
                searchResponse = client().prepareSearchScroll(searchResponse.getScrollId()).setScroll(TimeValue.timeValueMinutes(2)).execute().actionGet();
            } while (searchResponse.getHits().getHits().length > 0);

            client().admin().indices().prepareRefresh().execute().actionGet();
            assertThat(client().prepareSearch().setSize(0).setQuery(matchAllQuery()).execute().actionGet().getHits().getTotalHits(), equalTo(500L));
            assertThat(client().prepareSearch().setSize(0).setQuery(termQuery("message", "test")).execute().actionGet().getHits().getTotalHits(), equalTo(0L));
            assertThat(client().prepareSearch().setSize(0).setQuery(termQuery("message", "test")).execute().actionGet().getHits().getTotalHits(), equalTo(0L));
            assertThat(client().prepareSearch().setSize(0).setQuery(termQuery("message", "update")).execute().actionGet().getHits().getTotalHits(), equalTo(500L));
            assertThat(client().prepareSearch().setSize(0).setQuery(termQuery("message", "update")).execute().actionGet().getHits().getTotalHits(), equalTo(500L));
        } finally {
            clearScroll(searchResponse.getScrollId());
        }
    }

    public void testSimpleScrollQueryThenFetch_clearScrollIds() throws Exception {
        client().admin().indices().prepareCreate("test").setSettings(Settings.builder().put("index.number_of_shards", 3)).execute().actionGet();
        client().admin().cluster().prepareHealth().setWaitForEvents(Priority.LANGUID).setWaitForGreenStatus().execute().actionGet();

        client().admin().cluster().prepareHealth().setWaitForEvents(Priority.LANGUID).setWaitForGreenStatus().execute().actionGet();

        for (int i = 0; i < 100; i++) {
            client().prepareIndex("test", "type1", Integer.toString(i)).setSource(jsonBuilder().startObject().field("field", i).endObject()).execute().actionGet();
        }

        client().admin().indices().prepareRefresh().execute().actionGet();

        SearchResponse searchResponse1 = client().prepareSearch()
                .setQuery(matchAllQuery())
                .setSize(35)
                .setScroll(TimeValue.timeValueMinutes(2))
                .setSearchType(SearchType.QUERY_THEN_FETCH)
                .addSort("field", SortOrder.ASC)
                .execute().actionGet();

        SearchResponse searchResponse2 = client().prepareSearch()
                .setQuery(matchAllQuery())
                .setSize(35)
                .setScroll(TimeValue.timeValueMinutes(2))
                .setSearchType(SearchType.QUERY_THEN_FETCH)
                .addSort("field", SortOrder.ASC)
                .execute().actionGet();

        long counter1 = 0;
        long counter2 = 0;

        assertThat(searchResponse1.getHits().getTotalHits(), equalTo(100L));
        assertThat(searchResponse1.getHits().getHits().length, equalTo(35));
        for (SearchHit hit : searchResponse1.getHits()) {
            assertThat(((Number) hit.getSortValues()[0]).longValue(), equalTo(counter1++));
        }

        assertThat(searchResponse2.getHits().getTotalHits(), equalTo(100L));
        assertThat(searchResponse2.getHits().getHits().length, equalTo(35));
        for (SearchHit hit : searchResponse2.getHits()) {
            assertThat(((Number) hit.getSortValues()[0]).longValue(), equalTo(counter2++));
        }

        searchResponse1 = client().prepareSearchScroll(searchResponse1.getScrollId())
                .setScroll(TimeValue.timeValueMinutes(2))
                .execute().actionGet();

        searchResponse2 = client().prepareSearchScroll(searchResponse2.getScrollId())
                .setScroll(TimeValue.timeValueMinutes(2))
                .execute().actionGet();

        assertThat(searchResponse1.getHits().getTotalHits(), equalTo(100L));
        assertThat(searchResponse1.getHits().getHits().length, equalTo(35));
        for (SearchHit hit : searchResponse1.getHits()) {
            assertThat(((Number) hit.getSortValues()[0]).longValue(), equalTo(counter1++));
        }

        assertThat(searchResponse2.getHits().getTotalHits(), equalTo(100L));
        assertThat(searchResponse2.getHits().getHits().length, equalTo(35));
        for (SearchHit hit : searchResponse2.getHits()) {
            assertThat(((Number) hit.getSortValues()[0]).longValue(), equalTo(counter2++));
        }

        ClearScrollResponse clearResponse = client().prepareClearScroll()
                .addScrollId(searchResponse1.getScrollId())
                .addScrollId(searchResponse2.getScrollId())
                .execute().actionGet();
        assertThat(clearResponse.isSucceeded(), is(true));
        assertThat(clearResponse.getNumFreed(), greaterThan(0));
        assertThat(clearResponse.status(), equalTo(RestStatus.OK));
        assertToXContentResponse(clearResponse, true, clearResponse.getNumFreed());

        assertThrows(client().prepareSearchScroll(searchResponse1.getScrollId()).setScroll(TimeValue.timeValueMinutes(2)), RestStatus.NOT_FOUND);
        assertThrows(client().prepareSearchScroll(searchResponse2.getScrollId()).setScroll(TimeValue.timeValueMinutes(2)), RestStatus.NOT_FOUND);
    }

    public void testClearNonExistentScrollId() throws Exception {
        createIndex("idx");
        ClearScrollResponse response = client().prepareClearScroll()
                .addScrollId("DnF1ZXJ5VGhlbkZldGNoAwAAAAAAAAABFnRtLWMyRzBqUUQyNk1uM0xDTjJ4S0EAAAAAAAAAARYzNkhxbWFTYVFVNmgxTGQyYUZVYV9nAAAAAAAAAAEWdVcxNWZmRGZSVFN2V0xMUGF2NGx1Zw==")
                .get();
        // Whether we actually clear a scroll, we can't know, since that information isn't serialized in the
        // free search context response, which is returned from each node we want to clear a particular scroll.
        assertThat(response.isSucceeded(), is(true));
        assertThat(response.getNumFreed(), equalTo(0));
        assertThat(response.status(), equalTo(RestStatus.NOT_FOUND));
        assertToXContentResponse(response, true, response.getNumFreed());
    }

    public void testClearIllegalScrollId() throws Exception {
        createIndex("idx");
        IllegalArgumentException e = expectThrows(IllegalArgumentException.class,
                () -> client().prepareClearScroll().addScrollId("c2Nhbjs2OzM0NDg1ODpzRlBLc0FXNlNyNm5JWUc1").get());
        assertEquals("Cannot parse scroll id", e.getMessage());

        e = expectThrows(IllegalArgumentException.class,
                // Fails during base64 decoding (Base64-encoded string must have at least four characters)
                () ->  client().prepareClearScroll().addScrollId("a").get());
        assertEquals("Cannot parse scroll id", e.getMessage());

        e = expectThrows(IllegalArgumentException.class,
                // Other invalid base64
                () ->  client().prepareClearScroll().addScrollId("abcabc").get());
        assertEquals("Cannot parse scroll id", e.getMessage());
    }

    public void testSimpleScrollQueryThenFetchClearAllScrollIds() throws Exception {
        client().admin().indices().prepareCreate("test").setSettings(Settings.builder().put("index.number_of_shards", 3)).execute().actionGet();
        client().admin().cluster().prepareHealth().setWaitForEvents(Priority.LANGUID).setWaitForGreenStatus().execute().actionGet();

        client().admin().cluster().prepareHealth().setWaitForEvents(Priority.LANGUID).setWaitForGreenStatus().execute().actionGet();

        for (int i = 0; i < 100; i++) {
            client().prepareIndex("test", "type1", Integer.toString(i)).setSource(jsonBuilder().startObject().field("field", i).endObject()).execute().actionGet();
        }

        client().admin().indices().prepareRefresh().execute().actionGet();

        SearchResponse searchResponse1 = client().prepareSearch()
                .setQuery(matchAllQuery())
                .setSize(35)
                .setScroll(TimeValue.timeValueMinutes(2))
                .setSearchType(SearchType.QUERY_THEN_FETCH)
                .addSort("field", SortOrder.ASC)
                .execute().actionGet();

        SearchResponse searchResponse2 = client().prepareSearch()
                .setQuery(matchAllQuery())
                .setSize(35)
                .setScroll(TimeValue.timeValueMinutes(2))
                .setSearchType(SearchType.QUERY_THEN_FETCH)
                .addSort("field", SortOrder.ASC)
                .execute().actionGet();

        long counter1 = 0;
        long counter2 = 0;

        assertThat(searchResponse1.getHits().getTotalHits(), equalTo(100L));
        assertThat(searchResponse1.getHits().getHits().length, equalTo(35));
        for (SearchHit hit : searchResponse1.getHits()) {
            assertThat(((Number) hit.getSortValues()[0]).longValue(), equalTo(counter1++));
        }

        assertThat(searchResponse2.getHits().getTotalHits(), equalTo(100L));
        assertThat(searchResponse2.getHits().getHits().length, equalTo(35));
        for (SearchHit hit : searchResponse2.getHits()) {
            assertThat(((Number) hit.getSortValues()[0]).longValue(), equalTo(counter2++));
        }

        searchResponse1 = client().prepareSearchScroll(searchResponse1.getScrollId())
                .setScroll(TimeValue.timeValueMinutes(2))
                .execute().actionGet();

        searchResponse2 = client().prepareSearchScroll(searchResponse2.getScrollId())
                .setScroll(TimeValue.timeValueMinutes(2))
                .execute().actionGet();

        assertThat(searchResponse1.getHits().getTotalHits(), equalTo(100L));
        assertThat(searchResponse1.getHits().getHits().length, equalTo(35));
        for (SearchHit hit : searchResponse1.getHits()) {
            assertThat(((Number) hit.getSortValues()[0]).longValue(), equalTo(counter1++));
        }

        assertThat(searchResponse2.getHits().getTotalHits(), equalTo(100L));
        assertThat(searchResponse2.getHits().getHits().length, equalTo(35));
        for (SearchHit hit : searchResponse2.getHits()) {
            assertThat(((Number) hit.getSortValues()[0]).longValue(), equalTo(counter2++));
        }

        ClearScrollResponse clearResponse = client().prepareClearScroll().addScrollId("_all")
                .execute().actionGet();
        assertThat(clearResponse.isSucceeded(), is(true));
        assertThat(clearResponse.getNumFreed(), greaterThan(0));
        assertThat(clearResponse.status(), equalTo(RestStatus.OK));
        assertToXContentResponse(clearResponse, true, clearResponse.getNumFreed());

        assertThrows(internalCluster().transportClient().prepareSearchScroll(searchResponse1.getScrollId()).setScroll(TimeValue.timeValueMinutes(2)), RestStatus.NOT_FOUND);
        assertThrows(internalCluster().transportClient().prepareSearchScroll(searchResponse2.getScrollId()).setScroll(TimeValue.timeValueMinutes(2)), RestStatus.NOT_FOUND);
    }

    /**
     * Tests that we use an optimization shrinking the batch to the size of the shard. Thus the Integer.MAX_VALUE window doesn't OOM us.
     */
    public void testDeepScrollingDoesNotBlowUp() throws Exception {
        client().prepareIndex("index", "type", "1")
                .setSource("field", "value")
                .setRefreshPolicy(IMMEDIATE)
                .execute().get();
        /*
         * Disable the max result window setting for this test because it'll reject the search's unreasonable batch size. We want
         * unreasonable batch sizes to just OOM.
         */
        client().admin().indices().prepareUpdateSettings("index")
                .setSettings(Settings.builder().put(IndexSettings.MAX_RESULT_WINDOW_SETTING.getKey(), Integer.MAX_VALUE)).get();

        for (SearchType searchType : SearchType.values()) {
            SearchRequestBuilder builder = client().prepareSearch("index")
                    .setSearchType(searchType)
                    .setQuery(QueryBuilders.matchAllQuery())
                    .setSize(Integer.MAX_VALUE)
                    .setScroll("1m");

            SearchResponse response = builder.execute().actionGet();
            try {
                ElasticsearchAssertions.assertHitCount(response, 1L);
            } finally {
                String scrollId = response.getScrollId();
                if (scrollId != null) {
                    clearScroll(scrollId);
                }
            }
        }
    }

    public void testThatNonExistingScrollIdReturnsCorrectException() throws Exception {
        client().prepareIndex("index", "type", "1").setSource("field", "value").execute().get();
        refresh();

        SearchResponse searchResponse = client().prepareSearch("index").setSize(1).setScroll("1m").get();
        assertThat(searchResponse.getScrollId(), is(notNullValue()));

        ClearScrollResponse clearScrollResponse = client().prepareClearScroll().addScrollId(searchResponse.getScrollId()).get();
        assertThat(clearScrollResponse.isSucceeded(), is(true));

        assertThrows(internalCluster().transportClient().prepareSearchScroll(searchResponse.getScrollId()), RestStatus.NOT_FOUND);
    }

    public void testStringSortMissingAscTerminates() throws Exception {
        assertAcked(prepareCreate("test")
                .setSettings(Settings.builder().put(IndexMetaData.SETTING_NUMBER_OF_SHARDS, 1).put(IndexMetaData.SETTING_NUMBER_OF_REPLICAS, 0))
                .addMapping("test", "no_field", "type=keyword", "some_field", "type=keyword"));
        client().prepareIndex("test", "test", "1").setSource("some_field", "test").get();
        refresh();

        SearchResponse response = client().prepareSearch("test")
                .setTypes("test")
                .addSort(new FieldSortBuilder("no_field").order(SortOrder.ASC).missing("_last"))
                .setScroll("1m")
                .get();
        assertHitCount(response, 1);
        assertSearchHits(response, "1");

        response = client().prepareSearchScroll(response.getScrollId()).get();
        assertSearchResponse(response);
        assertHitCount(response, 1);
        assertNoSearchHits(response);

        response = client().prepareSearch("test")
                .setTypes("test")
                .addSort(new FieldSortBuilder("no_field").order(SortOrder.ASC).missing("_first"))
                .setScroll("1m")
                .get();
        assertHitCount(response, 1);
        assertSearchHits(response, "1");

        response = client().prepareSearchScroll(response.getScrollId()).get();
        assertHitCount(response, 1);
        assertThat(response.getHits().getHits().length, equalTo(0));
    }

    public void testCloseAndReopenOrDeleteWithActiveScroll() throws IOException {
        createIndex("test");
        for (int i = 0; i < 100; i++) {
            client().prepareIndex("test", "type1", Integer.toString(i)).setSource(jsonBuilder().startObject().field("field", i).endObject()).execute().actionGet();
        }
        refresh();
        SearchResponse searchResponse = client().prepareSearch()
                .setQuery(matchAllQuery())
                .setSize(35)
                .setScroll(TimeValue.timeValueMinutes(2))
                .addSort("field", SortOrder.ASC)
                .execute().actionGet();
        long counter = 0;
        assertThat(searchResponse.getHits().getTotalHits(), equalTo(100L));
        assertThat(searchResponse.getHits().getHits().length, equalTo(35));
        for (SearchHit hit : searchResponse.getHits()) {
            assertThat(((Number) hit.getSortValues()[0]).longValue(), equalTo(counter++));
        }
        if (randomBoolean()) {
            client().admin().indices().prepareClose("test").get();
            client().admin().indices().prepareOpen("test").get();
            ensureGreen("test");
        } else {
            client().admin().indices().prepareDelete("test").get();
        }
    }

    private void assertToXContentResponse(ClearScrollResponse response, boolean succeed, int numFreed) throws IOException {
        XContentBuilder builder = XContentFactory.jsonBuilder();
        response.toXContent(builder, ToXContent.EMPTY_PARAMS);
        Map<String, Object> map = XContentHelper.convertToMap(builder.bytes(), false, builder.contentType()).v2();
        assertThat(map.get("succeeded"), is(succeed));
        assertThat(map.get("num_freed"), equalTo(numFreed));
    }
<<<<<<< HEAD

    //A simple test to check if the Exception are being shown properly
    public void testScrollwithFrom() throws Exception {
        Throwable e = expectThrows( ActionRequestValidationException.class, () ->
            client().prepareSearch()
                .setQuery(matchAllQuery())
                .setFrom(1)
                .setScroll(TimeValue.timeValueMinutes(2))
                .execute().actionGet());

        assertEquals("Validation Failed: 1: Error: from function is not working, please remove any from parameters;", e.getMessage());

=======
    
    public void testTimeoutLimitOnScroll() throws Exception {
        
         Throwable exception = expectThrows(IllegalArgumentException.class, () -> client().prepareSearch()
                 .setQuery(matchAllQuery())
                 .setSize(35)
                 .setScroll(TimeValue.timeValueMinutes(6))
                 .addSort("field", SortOrder.ASC)
                 .execute().actionGet());
          assertEquals("Keep Alive values are restricted to 5 minutes or less.",exception.getMessage());
>>>>>>> cdd6bb89
    }
}<|MERGE_RESOLUTION|>--- conflicted
+++ resolved
@@ -537,7 +537,7 @@
         assertThat(map.get("succeeded"), is(succeed));
         assertThat(map.get("num_freed"), equalTo(numFreed));
     }
-<<<<<<< HEAD
+
 
     //A simple test to check if the Exception are being shown properly
     public void testScrollwithFrom() throws Exception {
@@ -549,8 +549,7 @@
                 .execute().actionGet());
 
         assertEquals("Validation Failed: 1: Error: from function is not working, please remove any from parameters;", e.getMessage());
-
-=======
+    } 
     
     public void testTimeoutLimitOnScroll() throws Exception {
         
@@ -561,6 +560,5 @@
                  .addSort("field", SortOrder.ASC)
                  .execute().actionGet());
           assertEquals("Keep Alive values are restricted to 5 minutes or less.",exception.getMessage());
->>>>>>> cdd6bb89
     }
 }