--- conflicted
+++ resolved
@@ -33,11 +33,6 @@
 import org.elasticsearch.common.util.concurrent.ThreadContext;
 import org.elasticsearch.indices.breaker.CircuitBreakerService;
 import org.elasticsearch.indices.breaker.HierarchyCircuitBreakerService;
-<<<<<<< HEAD
-import org.elasticsearch.ingest.IngestService;
-import org.elasticsearch.node.service.NodeService;
-=======
->>>>>>> 62397c0c
 import org.elasticsearch.rest.AbstractRestChannel;
 import org.elasticsearch.rest.BytesRestResponse;
 import org.elasticsearch.rest.RestController;
@@ -47,14 +42,6 @@
 import org.elasticsearch.test.ESTestCase;
 import org.junit.Before;
 
-<<<<<<< HEAD
-import java.nio.ByteBuffer;
-import java.nio.charset.StandardCharsets;
-import java.util.Collections;
-import java.util.Map;
-
-=======
->>>>>>> 62397c0c
 public class HttpServerTests extends ESTestCase {
     private static final ByteSizeValue BREAKER_LIMIT = new ByteSizeValue(20);
     private HttpServer httpServer;
@@ -80,16 +67,7 @@
                 throw new IllegalArgumentException("test error");
             });
 
-<<<<<<< HEAD
-        ClusterService clusterService = new ClusterService(Settings.EMPTY,
-            new ClusterSettings(settings, ClusterSettings.BUILT_IN_CLUSTER_SETTINGS), null);
-        IngestService ingestService = new IngestService(settings, null, null, null, Collections.emptyList());
-        NodeService nodeService = new NodeService(Settings.EMPTY, null, null, null, null, null, null, null,
-            ingestService, clusterService, null);
-        httpServer = new HttpServer(settings, httpServerTransport, restController, nodeService, null, circuitBreakerService);
-=======
         httpServer = new HttpServer(settings, httpServerTransport, restController, null, circuitBreakerService);
->>>>>>> 62397c0c
         httpServer.start();
     }
 
