/*
 * Licensed to Elasticsearch under one or more contributor
 * license agreements. See the NOTICE file distributed with
 * this work for additional information regarding copyright
 * ownership. Elasticsearch licenses this file to you under
 * the Apache License, Version 2.0 (the "License"); you may
 * not use this file except in compliance with the License.
 * You may obtain a copy of the License at
 *
 *    http://www.apache.org/licenses/LICENSE-2.0
 *
 * Unless required by applicable law or agreed to in writing,
 * software distributed under the License is distributed on an
 * "AS IS" BASIS, WITHOUT WARRANTIES OR CONDITIONS OF ANY
 * KIND, either express or implied.  See the License for the
 * specific language governing permissions and limitations
 * under the License.
 */

package org.elasticsearch.index.query;

import org.apache.lucene.search.BooleanQuery;
import org.elasticsearch.common.inject.Inject;
import org.elasticsearch.common.settings.Settings;
import org.elasticsearch.common.xcontent.XContentParser;

import java.io.IOException;
import java.util.ArrayList;
import java.util.List;

<<<<<<< HEAD
import static com.google.common.collect.Lists.newArrayList;
=======
import static org.elasticsearch.common.lucene.search.Queries.fixNegativeQueryIfNeeded;
>>>>>>> db5e225a

/**
 * Parser for bool query
 */
public class BoolQueryParser extends BaseQueryParser<BoolQueryBuilder> {

    @Inject
    public BoolQueryParser(Settings settings) {
        BooleanQuery.setMaxClauseCount(settings.getAsInt("index.query.bool.max_clause_count", settings.getAsInt("indices.query.bool.max_clause_count", BooleanQuery.getMaxClauseCount())));
    }

    @Override
    public String[] names() {
        return new String[]{BoolQueryBuilder.NAME};
    }

    @Override
    public BoolQueryBuilder fromXContent(QueryParseContext parseContext) throws IOException, QueryParsingException {
        XContentParser parser = parseContext.parser();

        boolean disableCoord = BoolQueryBuilder.DISABLE_COORD_DEFAULT;
        boolean adjustPureNegative = BoolQueryBuilder.ADJUST_PURE_NEGATIVE_DEFAULT;
        float boost = AbstractQueryBuilder.DEFAULT_BOOST;
        String minimumShouldMatch = null;

<<<<<<< HEAD
        final List<QueryBuilder> mustClauses = newArrayList();
        final List<QueryBuilder> mustNotClauses = newArrayList();
        final List<QueryBuilder> shouldClauses = newArrayList();
        final List<QueryBuilder> filterClauses = newArrayList();
=======
        List<BooleanClause> clauses = new ArrayList<>();
        boolean adjustPureNegative = true;
>>>>>>> db5e225a
        String queryName = null;

        String currentFieldName = null;
        XContentParser.Token token;
        QueryBuilder query;
        while ((token = parser.nextToken()) != XContentParser.Token.END_OBJECT) {
            if (token == XContentParser.Token.FIELD_NAME) {
                currentFieldName = parser.currentName();
            } else if (parseContext.isDeprecatedSetting(currentFieldName)) {
                // skip
            } else if (token == XContentParser.Token.START_OBJECT) {
                switch (currentFieldName) {
                case "must":
                    query = parseContext.parseInnerQueryBuilder();
                    mustClauses.add(query);
                    break;
                case "should":
                    query = parseContext.parseInnerQueryBuilder();
                    shouldClauses.add(query);
                    break;
                case "filter":
                    query = parseContext.parseInnerFilterToQueryBuilder();
                    filterClauses.add(query);
                    break;
                case "must_not":
                case "mustNot":
                    query = parseContext.parseInnerFilterToQueryBuilder();
                    mustNotClauses.add(query);
                    break;
                default:
                    throw new QueryParsingException(parseContext, "[bool] query does not support [" + currentFieldName + "]");
                }
            } else if (token == XContentParser.Token.START_ARRAY) {
                while ((token = parser.nextToken()) != XContentParser.Token.END_ARRAY) {
                    switch (currentFieldName) {
                    case "must":
                        query = parseContext.parseInnerQueryBuilder();
                        mustClauses.add(query);
                        break;
                    case "should":
                        query = parseContext.parseInnerQueryBuilder();
                        shouldClauses.add(query);
                        break;
                    case "filter":
                        query = parseContext.parseInnerFilterToQueryBuilder();
                        filterClauses.add(query);
                        break;
                    case "must_not":
                    case "mustNot":
                        query = parseContext.parseInnerFilterToQueryBuilder();
                        mustNotClauses.add(query);
                        break;
                    default:
                        throw new QueryParsingException(parseContext, "bool query does not support [" + currentFieldName + "]");
                    }
                }
            } else if (token.isValue()) {
                if ("disable_coord".equals(currentFieldName) || "disableCoord".equals(currentFieldName)) {
                    disableCoord = parser.booleanValue();
                } else if ("minimum_should_match".equals(currentFieldName) || "minimumShouldMatch".equals(currentFieldName)) {
                    minimumShouldMatch = parser.textOrNull();
                } else if ("boost".equals(currentFieldName)) {
                    boost = parser.floatValue();
                } else if ("minimum_number_should_match".equals(currentFieldName) || "minimumNumberShouldMatch".equals(currentFieldName)) {
                    minimumShouldMatch = parser.textOrNull();
                } else if ("adjust_pure_negative".equals(currentFieldName) || "adjustPureNegative".equals(currentFieldName)) {
                    adjustPureNegative = parser.booleanValue();
                } else if ("_name".equals(currentFieldName)) {
                    queryName = parser.text();
                } else {
                    throw new QueryParsingException(parseContext, "[bool] query does not support [" + currentFieldName + "]");
                }
            }
        }
        BoolQueryBuilder boolQuery = new BoolQueryBuilder();
        for (QueryBuilder queryBuilder : mustClauses) {
            boolQuery.must(queryBuilder);
        }
        for (QueryBuilder queryBuilder : mustNotClauses) {
            boolQuery.mustNot(queryBuilder);
        }
        for (QueryBuilder queryBuilder : shouldClauses) {
            boolQuery.should(queryBuilder);
        }
        for (QueryBuilder queryBuilder : filterClauses) {
            boolQuery.filter(queryBuilder);
        }
        boolQuery.boost(boost);
        boolQuery.disableCoord(disableCoord);
        boolQuery.adjustPureNegative(adjustPureNegative);
        boolQuery.minimumNumberShouldMatch(minimumShouldMatch);
        boolQuery.queryName(queryName);
        return boolQuery;
    }

    @Override
    public BoolQueryBuilder getBuilderPrototype() {
        return BoolQueryBuilder.PROTOTYPE;
    }
}<|MERGE_RESOLUTION|>--- conflicted
+++ resolved
@@ -19,6 +19,7 @@
 
 package org.elasticsearch.index.query;
 
+import org.apache.lucene.search.BooleanClause;
 import org.apache.lucene.search.BooleanQuery;
 import org.elasticsearch.common.inject.Inject;
 import org.elasticsearch.common.settings.Settings;
@@ -28,11 +29,7 @@
 import java.util.ArrayList;
 import java.util.List;
 
-<<<<<<< HEAD
-import static com.google.common.collect.Lists.newArrayList;
-=======
 import static org.elasticsearch.common.lucene.search.Queries.fixNegativeQueryIfNeeded;
->>>>>>> db5e225a
 
 /**
  * Parser for bool query
@@ -58,15 +55,10 @@
         float boost = AbstractQueryBuilder.DEFAULT_BOOST;
         String minimumShouldMatch = null;
 
-<<<<<<< HEAD
-        final List<QueryBuilder> mustClauses = newArrayList();
-        final List<QueryBuilder> mustNotClauses = newArrayList();
-        final List<QueryBuilder> shouldClauses = newArrayList();
-        final List<QueryBuilder> filterClauses = newArrayList();
-=======
-        List<BooleanClause> clauses = new ArrayList<>();
-        boolean adjustPureNegative = true;
->>>>>>> db5e225a
+        final List<QueryBuilder> mustClauses = new ArrayList<>();
+        final List<QueryBuilder> mustNotClauses = new ArrayList<>();
+        final List<QueryBuilder> shouldClauses = new ArrayList<>();
+        final List<QueryBuilder> filterClauses = new ArrayList<>();
         String queryName = null;
 
         String currentFieldName = null;
