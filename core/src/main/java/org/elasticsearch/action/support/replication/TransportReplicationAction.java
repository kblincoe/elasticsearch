/*
 * Licensed to Elasticsearch under one or more contributor
 * license agreements. See the NOTICE file distributed with
 * this work for additional information regarding copyright
 * ownership. Elasticsearch licenses this file to you under
 * the Apache License, Version 2.0 (the "License"); you may
 * not use this file except in compliance with the License.
 * You may obtain a copy of the License at
 *
 *    http://www.apache.org/licenses/LICENSE-2.0
 *
 * Unless required by applicable law or agreed to in writing,
 * software distributed under the License is distributed on an
 * "AS IS" BASIS, WITHOUT WARRANTIES OR CONDITIONS OF ANY
 * KIND, either express or implied.  See the License for the
 * specific language governing permissions and limitations
 * under the License.
 */

package org.elasticsearch.action.support.replication;

import org.elasticsearch.ElasticsearchException;
import org.elasticsearch.action.ActionListener;
import org.elasticsearch.action.ActionListenerResponseHandler;
import org.elasticsearch.action.ActionResponse;
import org.elasticsearch.action.UnavailableShardsException;
import org.elasticsearch.action.WriteConsistencyLevel;
import org.elasticsearch.action.support.ActionFilters;
import org.elasticsearch.action.support.TransportAction;
import org.elasticsearch.action.support.TransportActions;
import org.elasticsearch.client.transport.NoNodeAvailableException;
import org.elasticsearch.cluster.ClusterState;
import org.elasticsearch.cluster.ClusterStateObserver;
import org.elasticsearch.cluster.action.shard.ShardStateAction;
import org.elasticsearch.cluster.block.ClusterBlockException;
import org.elasticsearch.cluster.block.ClusterBlockLevel;
import org.elasticsearch.cluster.metadata.IndexMetaData;
import org.elasticsearch.cluster.metadata.IndexNameExpressionResolver;
import org.elasticsearch.cluster.metadata.MetaData;
import org.elasticsearch.cluster.node.DiscoveryNode;
import org.elasticsearch.cluster.routing.IndexShardRoutingTable;
import org.elasticsearch.cluster.routing.ShardRouting;
import org.elasticsearch.cluster.service.ClusterService;
import org.elasticsearch.common.io.stream.StreamInput;
import org.elasticsearch.common.io.stream.StreamOutput;
import org.elasticsearch.common.lease.Releasable;
import org.elasticsearch.common.lease.Releasables;
import org.elasticsearch.common.settings.Settings;
import org.elasticsearch.common.unit.TimeValue;
import org.elasticsearch.common.util.concurrent.AbstractRunnable;
import org.elasticsearch.common.util.concurrent.ThreadContext;
import org.elasticsearch.index.IndexNotFoundException;
import org.elasticsearch.index.IndexService;
import org.elasticsearch.index.shard.IndexShard;
import org.elasticsearch.index.shard.IndexShardState;
import org.elasticsearch.index.shard.ShardId;
import org.elasticsearch.indices.IndicesService;
import org.elasticsearch.node.NodeClosedException;
import org.elasticsearch.tasks.Task;
import org.elasticsearch.threadpool.ThreadPool;
import org.elasticsearch.transport.BaseTransportResponseHandler;
import org.elasticsearch.transport.ConnectTransportException;
import org.elasticsearch.transport.TransportChannel;
import org.elasticsearch.transport.TransportChannelResponseHandler;
import org.elasticsearch.transport.TransportException;
import org.elasticsearch.transport.TransportRequestHandler;
import org.elasticsearch.transport.TransportRequestOptions;
import org.elasticsearch.transport.TransportResponse;
import org.elasticsearch.transport.TransportResponse.Empty;
import org.elasticsearch.transport.TransportService;

import java.io.IOException;
import java.util.concurrent.atomic.AtomicBoolean;
import java.util.function.Consumer;
import java.util.function.Supplier;

/**
 * Base class for requests that should be executed on a primary copy followed by replica copies.
 * Subclasses can resolve the target shard and provide implementation for primary and replica operations.
 *
 * The action samples cluster state on the receiving node to reroute to node with primary copy and on the
 * primary node to validate request before primary operation followed by sampling state again for resolving
 * nodes with replica copies to perform replication.
 */
public abstract class TransportReplicationAction<
            Request extends ReplicationRequest<Request>,
            ReplicaRequest extends ReplicationRequest<ReplicaRequest>,
            Response extends ReplicationResponse
        > extends TransportAction<Request, Response> {

    protected final TransportService transportService;
    protected final ClusterService clusterService;
    protected final IndicesService indicesService;
    private final ShardStateAction shardStateAction;
    private final WriteConsistencyLevel defaultWriteConsistencyLevel;
    private final TransportRequestOptions transportOptions;
    private final String executor;

    // package private for testing
    final String transportReplicaAction;
    final String transportPrimaryAction;
    private final ReplicasProxy replicasProxy;

    protected TransportReplicationAction(Settings settings, String actionName, TransportService transportService,
                                         ClusterService clusterService, IndicesService indicesService,
                                         ThreadPool threadPool, ShardStateAction shardStateAction,
                                         ActionFilters actionFilters,
                                         IndexNameExpressionResolver indexNameExpressionResolver, Supplier<Request> request,
                                         Supplier<ReplicaRequest> replicaRequest, String executor) {
        super(settings, actionName, threadPool, actionFilters, indexNameExpressionResolver, transportService.getTaskManager());
        this.transportService = transportService;
        this.clusterService = clusterService;
        this.indicesService = indicesService;
        this.shardStateAction = shardStateAction;
        this.executor = executor;

        this.transportPrimaryAction = actionName + "[p]";
        this.transportReplicaAction = actionName + "[r]";
        transportService.registerRequestHandler(actionName, request, ThreadPool.Names.SAME, new OperationTransportHandler());
        transportService.registerRequestHandler(transportPrimaryAction, request, executor, new PrimaryOperationTransportHandler());
        // we must never reject on because of thread pool capacity on replicas
        transportService.registerRequestHandler(transportReplicaAction, replicaRequest, executor, true, true,
            new ReplicaOperationTransportHandler());

        this.transportOptions = transportOptions();

        this.defaultWriteConsistencyLevel = WriteConsistencyLevel.fromString(settings.get("action.write_consistency", "quorum"));

        this.replicasProxy = new ReplicasProxy();
    }

    @Override
    protected final void doExecute(Request request, ActionListener<Response> listener) {
        throw new UnsupportedOperationException("the task parameter is required for this operation");
    }

    @Override
    protected void doExecute(Task task, Request request, ActionListener<Response> listener) {
        new ReroutePhase((ReplicationTask) task, request, listener).run();
    }

    protected abstract Response newResponseInstance();

    /**
     * Resolves derived values in the request. For example, the target shard id of the incoming request,
     * if not set at request construction
     * Additional processing or validation of the request should be done here.
     *
     * @param metaData      cluster state metadata
     * @param indexMetaData index metadata of the concrete index this request is going to operate on
     * @param request       the request to resolve
     */
    protected void resolveRequest(MetaData metaData, IndexMetaData indexMetaData, Request request) {
    }

    /**
     * Primary operation on node with primary copy.
     *
     * @param shardRequest the request to the primary shard
     */
    protected abstract PrimaryResult shardOperationOnPrimary(Request shardRequest) throws Exception;

    /**
     * Synchronous replica operation on nodes with replica copies. This is done under the lock form
<<<<<<< HEAD
     * {@link #getReplicaShardReference(ShardId, long)} (ShardId, long)}.
=======
     * {@link #acquireReplicaOperationLock(ShardId, long, ActionListener)}.
>>>>>>> 74af0e36
     */
    protected abstract ReplicaResult shardOperationOnReplica(ReplicaRequest shardRequest);

    /**
     * True if write consistency should be checked for an implementation
     */
    protected boolean checkWriteConsistency() {
        return true;
    }

    /**
     * Cluster level block to check before request execution
     */
    protected ClusterBlockLevel globalBlockLevel() {
        return ClusterBlockLevel.WRITE;
    }

    /**
     * Index level block to check before request execution
     */
    protected ClusterBlockLevel indexBlockLevel() {
        return ClusterBlockLevel.WRITE;
    }

    /**
     * True if provided index should be resolved when resolving request
     */
    protected boolean resolveIndex() {
        return true;
    }

    protected TransportRequestOptions transportOptions() {
        return TransportRequestOptions.EMPTY;
    }

    protected boolean retryPrimaryException(final Throwable e) {
        return e.getClass() == ReplicationOperation.RetryOnPrimaryException.class
            || TransportActions.isShardNotAvailableException(e);
    }

    class OperationTransportHandler implements TransportRequestHandler<Request> {
        @Override
        public void messageReceived(final Request request, final TransportChannel channel, Task task) throws Exception {
            execute(task, request, new ActionListener<Response>() {
                @Override
                public void onResponse(Response result) {
                    try {
                        channel.sendResponse(result);
                    } catch (Exception e) {
                        onFailure(e);
                    }
                }

                @Override
                public void onFailure(Exception e) {
                    try {
                        channel.sendResponse(e);
                    } catch (Exception inner) {
                        inner.addSuppressed(e);
                        logger.warn("Failed to send response for {}", inner, actionName);
                    }
                }
            });
        }

        @Override
        public void messageReceived(Request request, TransportChannel channel) throws Exception {
            throw new UnsupportedOperationException("the task parameter is required for this operation");
        }
    }

    class PrimaryOperationTransportHandler implements TransportRequestHandler<Request> {
        @Override
        public void messageReceived(final Request request, final TransportChannel channel) throws Exception {
            throw new UnsupportedOperationException("the task parameter is required for this operation");
        }

        @Override
        public void messageReceived(Request request, TransportChannel channel, Task task) {
            new AsyncPrimaryAction(request, channel, (ReplicationTask) task).run();
        }
    }

    class AsyncPrimaryAction extends AbstractRunnable implements ActionListener<PrimaryShardReference> {

        private final Request request;
        private final TransportChannel channel;
        private final ReplicationTask replicationTask;

        AsyncPrimaryAction(Request request, TransportChannel channel, ReplicationTask replicationTask) {
            this.request = request;
            this.channel = channel;
            this.replicationTask = replicationTask;
        }

        @Override
        protected void doRun() throws Exception {
            acquirePrimaryShardReference(request.shardId(), this);
        }

        @Override
        public void onResponse(PrimaryShardReference primaryShardReference) {
            try {
                if (primaryShardReference.isRelocated()) {
                    primaryShardReference.close(); // release shard operation lock as soon as possible
                    setPhase(replicationTask, "primary_delegation");
                    // delegate primary phase to relocation target
                    // it is safe to execute primary phase on relocation target as there are no more in-flight operations where primary
                    // phase is executed on local shard and all subsequent operations are executed on relocation target as primary phase.
                    final ShardRouting primary = primaryShardReference.routingEntry();
                    assert primary.relocating() : "indexShard is marked as relocated but routing isn't" + primary;
                    DiscoveryNode relocatingNode = clusterService.state().nodes().get(primary.relocatingNodeId());
                    transportService.sendRequest(relocatingNode, transportPrimaryAction, request, transportOptions,
                        new TransportChannelResponseHandler<Response>(logger, channel, "rerouting indexing to target primary " + primary,
                            TransportReplicationAction.this::newResponseInstance) {

                            @Override
                            public void handleResponse(Response response) {
                                setPhase(replicationTask, "finished");
                                super.handleResponse(response);
                            }

                            @Override
                            public void handleException(TransportException exp) {
                                setPhase(replicationTask, "finished");
                                super.handleException(exp);
                            }
                        });
                } else {
                    setPhase(replicationTask, "primary");
                    final IndexMetaData indexMetaData = clusterService.state().getMetaData().index(request.shardId().getIndex());
                    final boolean executeOnReplicas = (indexMetaData == null) || shouldExecuteReplication(indexMetaData.getSettings());
                    final ActionListener<Response> listener = createResponseListener(primaryShardReference);
                    createReplicatedOperation(request, new ActionListener<PrimaryResult>() {
                        @Override
                        public void onResponse(PrimaryResult result) {
                            result.respond(listener);
                        }

                        @Override
                        public void onFailure(Exception e) {
                            listener.onFailure(e);
                        }
                    }, primaryShardReference, executeOnReplicas).execute();
                }
            } catch (Exception e) {
                Releasables.closeWhileHandlingException(primaryShardReference); // release shard operation lock before responding to caller
                onFailure(e);
            }
        }

        @Override
        public void onFailure(Exception e) {
            setPhase(replicationTask, "finished");
            try {
                channel.sendResponse(e);
            } catch (IOException inner) {
                inner.addSuppressed(e);
                logger.warn("failed to send response", inner);
            }
        }

        private ActionListener<Response> createResponseListener(final PrimaryShardReference primaryShardReference) {
            return new ActionListener<Response>() {
                @Override
                public void onResponse(Response response) {
                    primaryShardReference.close(); // release shard operation lock before responding to caller
                    setPhase(replicationTask, "finished");
                    try {
                        channel.sendResponse(response);
                    } catch (IOException e) {
                        onFailure(e);
                    }
                }

                @Override
                public void onFailure(Exception e) {
                    primaryShardReference.close(); // release shard operation lock before responding to caller
                    setPhase(replicationTask, "finished");
                    try {
                        channel.sendResponse(e);
                    } catch (IOException e1) {
                        logger.warn("failed to send response", e);
                    }
                }
            };
        }

        protected ReplicationOperation<Request, ReplicaRequest, PrimaryResult> createReplicatedOperation(
            Request request, ActionListener<PrimaryResult> listener,
            PrimaryShardReference primaryShardReference, boolean executeOnReplicas) {
            return new ReplicationOperation<>(request, primaryShardReference, listener,
                executeOnReplicas, checkWriteConsistency(), replicasProxy, clusterService::state, logger, actionName
            );
        }
    }

    protected class PrimaryResult implements ReplicationOperation.PrimaryResult<ReplicaRequest> {
        final ReplicaRequest replicaRequest;
        final Response finalResponse;

        public PrimaryResult(ReplicaRequest replicaRequest, Response finalResponse) {
            this.replicaRequest = replicaRequest;
            this.finalResponse = finalResponse;
        }

        @Override
        public ReplicaRequest replicaRequest() {
            return replicaRequest;
        }

        @Override
        public void setShardInfo(ReplicationResponse.ShardInfo shardInfo) {
            finalResponse.setShardInfo(shardInfo);
        }

        public void respond(ActionListener<Response> listener) {
            listener.onResponse(finalResponse);
        }
    }

    protected class ReplicaResult {
        /**
         * Public constructor so subclasses can call it.
         */
        public ReplicaResult() {}

        public void respond(ActionListener<TransportResponse.Empty> listener) {
            listener.onResponse(Empty.INSTANCE);
        }
    }

    class ReplicaOperationTransportHandler implements TransportRequestHandler<ReplicaRequest> {
        @Override
        public void messageReceived(final ReplicaRequest request, final TransportChannel channel) throws Exception {
            throw new UnsupportedOperationException("the task parameter is required for this operation");
        }

        @Override
        public void messageReceived(ReplicaRequest request, TransportChannel channel, Task task) throws Exception {
            new AsyncReplicaAction(request, channel, (ReplicationTask) task).run();
        }
    }

    public static class RetryOnReplicaException extends ElasticsearchException {

        public RetryOnReplicaException(ShardId shardId, String msg) {
            super(msg);
            setShard(shardId);
        }

        public RetryOnReplicaException(StreamInput in) throws IOException {
            super(in);
        }
    }

    private final class AsyncReplicaAction extends AbstractRunnable implements ActionListener<Releasable> {
        private final ReplicaRequest request;
        private final TransportChannel channel;
        /**
         * The task on the node with the replica shard.
         */
        private final ReplicationTask task;
        // important: we pass null as a timeout as failing a replica is
        // something we want to avoid at all costs
        private final ClusterStateObserver observer = new ClusterStateObserver(clusterService, null, logger, threadPool.getThreadContext());

        AsyncReplicaAction(ReplicaRequest request, TransportChannel channel, ReplicationTask task) {
            this.request = request;
            this.channel = channel;
            this.task = task;
        }

        @Override
        public void onResponse(Releasable releasable) {
            try {
                ReplicaResult replicaResult = shardOperationOnReplica(request);
                releasable.close(); // release shard operation lock before responding to caller
                replicaResult.respond(new ResponseListener());
            } catch (Exception e) {
                Releasables.closeWhileHandlingException(releasable); // release shard operation lock before responding to caller
                AsyncReplicaAction.this.onFailure(e);
            }
        }

        @Override
        public void onFailure(Exception e) {
            if (e instanceof RetryOnReplicaException) {
                logger.trace("Retrying operation on replica, action [{}], request [{}]", e, transportReplicaAction, request);
                final ThreadContext.StoredContext context = threadPool.getThreadContext().newStoredContext();
                observer.waitForNextChange(new ClusterStateObserver.Listener() {
                    @Override
                    public void onNewClusterState(ClusterState state) {
                        context.close();
                        // Forking a thread on local node via transport service so that custom transport service have an
                        // opportunity to execute custom logic before the replica operation begins
                        String extraMessage = "action [" + transportReplicaAction + "], request[" + request + "]";
                        TransportChannelResponseHandler<TransportResponse.Empty> handler =
                            new TransportChannelResponseHandler<>(logger, channel, extraMessage, () -> TransportResponse.Empty.INSTANCE);
                        transportService.sendRequest(clusterService.localNode(), transportReplicaAction, request, handler);
                    }

                    @Override
                    public void onClusterServiceClose() {
                        responseWithFailure(new NodeClosedException(clusterService.localNode()));
                    }

                    @Override
                    public void onTimeout(TimeValue timeout) {
                        throw new AssertionError("Cannot happen: there is not timeout");
                    }
                });
            } else {
                responseWithFailure(e);
            }
        }

        protected void responseWithFailure(Exception e) {
            try {
                setPhase(task, "finished");
                channel.sendResponse(e);
            } catch (IOException responseException) {
                responseException.addSuppressed(e);
                logger.warn("failed to send error message back to client for action [{}]", responseException, transportReplicaAction);
            }
        }

        @Override
        protected void doRun() throws Exception {
            setPhase(task, "replica");
            final ReplicaResponse response;
            assert request.shardId() != null : "request shardId must be set";
<<<<<<< HEAD
            ReplicaResult result;
            try (ShardReference replica = getReplicaShardReference(request.shardId(), request.primaryTerm())) {
                result = shardOperationOnReplica(request);
                response = new ReplicaResponse(replica.routingEntry().allocationId().getId(), replica.getLocalCheckpoint());
            }
            result.respond(new ResponseListener(response));
=======
            acquireReplicaOperationLock(request.shardId(), request.primaryTerm(), this);
>>>>>>> 74af0e36
        }

        /**
         * Listens for the response on the replica and sends the response back to the primary.
         */
        private class ResponseListener implements ActionListener<TransportResponse.Empty> {
            private final ReplicaResponse replicaResponse;

            public ResponseListener(ReplicaResponse replicaResponse) {
                this.replicaResponse = replicaResponse;
            }

            @Override
            public void onResponse(Empty response) {
                if (logger.isTraceEnabled()) {
                    logger.trace("action [{}] completed on shard [{}] for request [{}]", transportReplicaAction, request.shardId(),
                            request);
                }
                setPhase(task, "finished");
                try {
                    channel.sendResponse(replicaResponse);
                } catch (Exception e) {
                    onFailure(e);
                }
            }

            @Override
            public void onFailure(Exception e) {
                responseWithFailure(e);
            }
        }
    }

    /**
     * Responsible for routing and retrying failed operations on the primary.
     * The actual primary operation is done in {@link ReplicationOperation} on the
     * node with primary copy.
     *
     * Resolves index and shard id for the request before routing it to target node
     */
    final class ReroutePhase extends AbstractRunnable {
        private final ActionListener<Response> listener;
        private final Request request;
        private final ReplicationTask task;
        private final ClusterStateObserver observer;
        private final AtomicBoolean finished = new AtomicBoolean();

        ReroutePhase(ReplicationTask task, Request request, ActionListener<Response> listener) {
            this.request = request;
            if (task != null) {
                this.request.setParentTask(clusterService.localNode().getId(), task.getId());
            }
            this.listener = listener;
            this.task = task;
            this.observer = new ClusterStateObserver(clusterService, request.timeout(), logger, threadPool.getThreadContext());
        }

        @Override
        public void onFailure(Exception e) {
            finishWithUnexpectedFailure(e);
        }

        @Override
        protected void doRun() {
            setPhase(task, "routing");
            final ClusterState state = observer.observedState();
            if (handleBlockExceptions(state)) {
                return;
            }

            // request does not have a shardId yet, we need to pass the concrete index to resolve shardId
            final String concreteIndex = concreteIndex(state);
            final IndexMetaData indexMetaData = state.metaData().index(concreteIndex);
            if (indexMetaData == null) {
                retry(new IndexNotFoundException(concreteIndex));
                return;
            }

            // resolve all derived request fields, so we can route and apply it
            if (request.consistencyLevel() == WriteConsistencyLevel.DEFAULT) {
                request.consistencyLevel(defaultWriteConsistencyLevel);
            }
            resolveRequest(state.metaData(), indexMetaData, request);
            assert request.shardId() != null : "request shardId must be set in resolveRequest";

            final ShardRouting primary = primary(state);
            if (retryIfUnavailable(state, primary)) {
                return;
            }
            final DiscoveryNode node = state.nodes().get(primary.currentNodeId());
            taskManager.registerChildTask(task, node.getId());
            if (primary.currentNodeId().equals(state.nodes().getLocalNodeId())) {
                performLocalAction(state, primary, node);
            } else {
                performRemoteAction(state, primary, node);
            }
        }

        private void performLocalAction(ClusterState state, ShardRouting primary, DiscoveryNode node) {
            setPhase(task, "waiting_on_primary");
            if (logger.isTraceEnabled()) {
                logger.trace("send action [{}] on primary [{}] for request [{}] with cluster state version [{}] to [{}] ",
                    transportPrimaryAction, request.shardId(), request, state.version(), primary.currentNodeId());
            }
            performAction(node, transportPrimaryAction, true);
        }

        private void performRemoteAction(ClusterState state, ShardRouting primary, DiscoveryNode node) {
            if (state.version() < request.routedBasedOnClusterVersion()) {
                logger.trace("failed to find primary [{}] for request [{}] despite sender thinking it would be here. Local cluster state "
                        + "version [{}]] is older than on sending node (version [{}]), scheduling a retry...", request.shardId(), request,
                    state.version(), request.routedBasedOnClusterVersion());
                retryBecauseUnavailable(request.shardId(), "failed to find primary as current cluster state with version ["
                    + state.version() + "] is stale (expected at least [" + request.routedBasedOnClusterVersion() + "]");
                return;
            } else {
                // chasing the node with the active primary for a second hop requires that we are at least up-to-date with the current
                // cluster state version this prevents redirect loops between two nodes when a primary was relocated and the relocation
                // target is not aware that it is the active primary shard already.
                request.routedBasedOnClusterVersion(state.version());
            }
            if (logger.isTraceEnabled()) {
                logger.trace("send action [{}] on primary [{}] for request [{}] with cluster state version [{}] to [{}]", actionName,
                    request.shardId(), request, state.version(), primary.currentNodeId());
            }
            setPhase(task, "rerouted");
            performAction(node, actionName, false);
        }

        private boolean retryIfUnavailable(ClusterState state, ShardRouting primary) {
            if (primary == null || primary.active() == false) {
                logger.trace("primary shard [{}] is not yet active, scheduling a retry: action [{}], request [{}], "
                    + "cluster state version [{}]", request.shardId(), actionName, request, state.version());
                retryBecauseUnavailable(request.shardId(), "primary shard is not active");
                return true;
            }
            if (state.nodes().nodeExists(primary.currentNodeId()) == false) {
                logger.trace("primary shard [{}] is assigned to an unknown node [{}], scheduling a retry: action [{}], request [{}], "
                    + "cluster state version [{}]", request.shardId(), primary.currentNodeId(), actionName, request, state.version());
                retryBecauseUnavailable(request.shardId(), "primary shard isn't assigned to a known node.");
                return true;
            }
            return false;
        }

        private String concreteIndex(ClusterState state) {
            return resolveIndex() ? indexNameExpressionResolver.concreteSingleIndex(state, request).getName() : request.index();
        }

        private ShardRouting primary(ClusterState state) {
            IndexShardRoutingTable indexShard = state.getRoutingTable().shardRoutingTable(request.shardId());
            return indexShard.primaryShard();
        }

        private boolean handleBlockExceptions(ClusterState state) {
            ClusterBlockException blockException = state.blocks().globalBlockedException(globalBlockLevel());
            if (blockException != null) {
                handleBlockException(blockException);
                return true;
            }
            blockException = state.blocks().indexBlockedException(indexBlockLevel(), concreteIndex(state));
            if (blockException != null) {
                handleBlockException(blockException);
                return true;
            }
            return false;
        }

        private void handleBlockException(ClusterBlockException blockException) {
            if (blockException.retryable()) {
                logger.trace("cluster is blocked, scheduling a retry", blockException);
                retry(blockException);
            } else {
                finishAsFailed(blockException);
            }
        }

        private void performAction(final DiscoveryNode node, final String action, final boolean isPrimaryAction) {
            transportService.sendRequest(node, action, request, transportOptions, new BaseTransportResponseHandler<Response>() {

                @Override
                public Response newInstance() {
                    return newResponseInstance();
                }

                @Override
                public String executor() {
                    return ThreadPool.Names.SAME;
                }

                @Override
                public void handleResponse(Response response) {
                    finishOnSuccess(response);
                }

                @Override
                public void handleException(TransportException exp) {
                    try {
                        // if we got disconnected from the node, or the node / shard is not in the right state (being closed)
                        final Throwable cause = exp.unwrapCause();
                        if (cause instanceof ConnectTransportException || cause instanceof NodeClosedException ||
                            (isPrimaryAction && retryPrimaryException(cause))) {
                            logger.trace("received an error from node [{}] for request [{}], scheduling a retry", exp, node.getId(),
                                request);
                            retry(exp);
                        } else {
                            finishAsFailed(exp);
                        }
                    } catch (Exception e) {
                        e.addSuppressed(exp);
                        finishWithUnexpectedFailure(e);
                    }
                }
            });
        }

        void retry(Exception failure) {
            assert failure != null;
            if (observer.isTimedOut()) {
                // we running as a last attempt after a timeout has happened. don't retry
                finishAsFailed(failure);
                return;
            }
            setPhase(task, "waiting_for_retry");
            final ThreadContext.StoredContext context = threadPool.getThreadContext().newStoredContext();
            observer.waitForNextChange(new ClusterStateObserver.Listener() {
                @Override
                public void onNewClusterState(ClusterState state) {
                    context.close();
                    run();
                }

                @Override
                public void onClusterServiceClose() {
                    finishAsFailed(new NodeClosedException(clusterService.localNode()));
                }

                @Override
                public void onTimeout(TimeValue timeout) {
                    context.close();
                    // Try one more time...
                    run();
                }
            });
        }

        void finishAsFailed(Exception failure) {
            if (finished.compareAndSet(false, true)) {
                setPhase(task, "failed");
                logger.trace("operation failed. action [{}], request [{}]", failure, actionName, request);
                listener.onFailure(failure);
            } else {
                assert false : "finishAsFailed called but operation is already finished";
            }
        }

        void finishWithUnexpectedFailure(Exception failure) {
            logger.warn("unexpected error during the primary phase for action [{}], request [{}]", failure, actionName, request);
            if (finished.compareAndSet(false, true)) {
                setPhase(task, "failed");
                listener.onFailure(failure);
            } else {
                assert false : "finishWithUnexpectedFailure called but operation is already finished";
            }
        }

        void finishOnSuccess(Response response) {
            if (finished.compareAndSet(false, true)) {
                setPhase(task, "finished");
                if (logger.isTraceEnabled()) {
                    logger.trace("operation succeeded. action [{}],request [{}]", actionName, request);
                }
                listener.onResponse(response);
            } else {
                assert false : "finishOnSuccess called but operation is already finished";
            }
        }

        void retryBecauseUnavailable(ShardId shardId, String message) {
            retry(new UnavailableShardsException(shardId, "{} Timeout: [{}], request: [{}]", message, request.timeout(), request));
        }
    }

    /**
     * tries to acquire reference to {@link IndexShard} to perform a primary operation. Released after performing primary operation locally
     * and replication of the operation to all replica shards is completed / failed (see {@link ReplicationOperation}).
     */
    protected void acquirePrimaryShardReference(ShardId shardId, ActionListener<PrimaryShardReference> onReferenceAcquired) {
        IndexService indexService = indicesService.indexServiceSafe(shardId.getIndex());
        IndexShard indexShard = indexService.getShard(shardId.id());
        // we may end up here if the cluster state used to route the primary is so stale that the underlying
        // index shard was replaced with a replica. For example - in a two node cluster, if the primary fails
        // the replica will take over and a replica will be assigned to the first node.
        if (indexShard.routingEntry().primary() == false) {
            throw new ReplicationOperation.RetryOnPrimaryException(indexShard.shardId(),
                "actual shard is not a primary " + indexShard.routingEntry());
        }

        ActionListener<Releasable> onAcquired = new ActionListener<Releasable>() {
            @Override
            public void onResponse(Releasable releasable) {
                onReferenceAcquired.onResponse(new PrimaryShardReference(indexShard, releasable));
            }

            @Override
            public void onFailure(Exception e) {
                onReferenceAcquired.onFailure(e);
            }
        };

        indexShard.acquirePrimaryOperationLock(onAcquired, executor);
    }

    /**
<<<<<<< HEAD
     * Get a reference to a replica shard. The reference is released as soon as
     * replication is completed on the node.
     */
    protected ShardReference getReplicaShardReference(ShardId shardId, long primaryTerm) {
        IndexService indexService = indicesService.indexServiceSafe(shardId.getIndex());
        IndexShard indexShard = indexService.getShard(shardId.id());
        return new ShardReference(indexShard, indexShard.acquireReplicaOperationLock(primaryTerm));
=======
     * tries to acquire an operation on replicas. The lock is closed as soon as replication is completed on the node.
     */
    protected void acquireReplicaOperationLock(ShardId shardId, long primaryTerm, ActionListener<Releasable> onLockAcquired) {
        IndexService indexService = indicesService.indexServiceSafe(shardId.getIndex());
        IndexShard indexShard = indexService.getShard(shardId.id());
        indexShard.acquireReplicaOperationLock(primaryTerm, onLockAcquired, executor);
>>>>>>> 74af0e36
    }

    /**
     * Indicated whether this operation should be replicated to shadow replicas or not. If this method returns true the replication phase
     * will be skipped. For example writes such as index and delete don't need to be replicated on shadow replicas but refresh and flush do.
     */
    protected boolean shouldExecuteReplication(Settings settings) {
        return IndexMetaData.isIndexUsingShadowReplicas(settings) == false;
    }

    class ShardReference implements Releasable {

        protected final IndexShard indexShard;
        private final Releasable operationLock;

        ShardReference(IndexShard indexShard, Releasable operationLock) {
            this.indexShard = indexShard;
            this.operationLock = operationLock;
        }

        @Override
        public void close() {
            operationLock.close();
        }

        public long getLocalCheckpoint() {
            return indexShard.getLocalCheckpoint();
        }

        public ShardRouting routingEntry() {
            return indexShard.routingEntry();
        }

    }

    class PrimaryShardReference extends ShardReference implements ReplicationOperation.Primary<Request, ReplicaRequest, PrimaryResult> {

        PrimaryShardReference(IndexShard indexShard, Releasable operationLock) {
            super(indexShard, operationLock);
        }

        public boolean isRelocated() {
            return indexShard.state() == IndexShardState.RELOCATED;
        }

        @Override
        public void failShard(String reason, Exception e) {
            try {
                indexShard.failShard(reason, e);
            } catch (Exception inner) {
                e.addSuppressed(inner);
            }
        }

        @Override
        public PrimaryResult perform(Request request) throws Exception {
            PrimaryResult result = shardOperationOnPrimary(request);
            result.replicaRequest().primaryTerm(indexShard.getPrimaryTerm());
            return result;
        }

        @Override
        public void updateLocalCheckpointForShard(String allocationId, long checkpoint) {
            indexShard.updateLocalCheckpointForShard(allocationId, checkpoint);
        }

        @Override
        public long localCheckpoint() {
            return indexShard.getLocalCheckpoint();
        }

    }


    public static class ReplicaResponse extends ActionResponse implements ReplicationOperation.ReplicaResponse {
        private long localCheckpoint;
        private String allocationId;

        ReplicaResponse() {

        }

        public ReplicaResponse(String allocationId, long localCheckpoint) {
            this.allocationId = allocationId;
            this.localCheckpoint = localCheckpoint;
        }

        @Override
        public void readFrom(StreamInput in) throws IOException {
            super.readFrom(in);
            localCheckpoint = in.readZLong();
            allocationId = in.readString();
        }

        @Override
        public void writeTo(StreamOutput out) throws IOException {
            super.writeTo(out);
            out.writeZLong(localCheckpoint);
            out.writeString(allocationId);
        }

        @Override
        public long localCheckpoint() {
            return localCheckpoint;
        }

        @Override
        public String allocationId() {
            return allocationId;
        }
    }

    final class ReplicasProxy implements ReplicationOperation.Replicas<ReplicaRequest> {

        @Override
        public void performOn(ShardRouting replica, ReplicaRequest request, ActionListener<ReplicationOperation.ReplicaResponse> listener) {
            String nodeId = replica.currentNodeId();
            final DiscoveryNode node = clusterService.state().nodes().get(nodeId);
            if (node == null) {
                listener.onFailure(new NoNodeAvailableException("unknown node [" + nodeId + "]"));
                return;
            }
            transportService.sendRequest(node, transportReplicaAction, request, transportOptions,
                new ActionListenerResponseHandler<>(listener, ReplicaResponse::new));
        }

        @Override
        public void failShard(ShardRouting replica, ShardRouting primary, String message, Exception exception,
                              Runnable onSuccess, Consumer<Exception> onFailure, Consumer<Exception> onIgnoredFailure) {
            shardStateAction.shardFailed(
                replica, primary, message, exception,
                new ShardStateAction.Listener() {
                    @Override
                    public void onSuccess() {
                        onSuccess.run();
                    }

                    @Override
                    public void onFailure(Exception shardFailedError) {
                        if (shardFailedError instanceof ShardStateAction.NoLongerPrimaryShardException) {
                            onFailure.accept(shardFailedError);
                        } else {
                            // these can occur if the node is shutting down and are okay
                            // any other exception here is not expected and merits investigation
                            assert shardFailedError instanceof TransportException ||
                                shardFailedError instanceof NodeClosedException : shardFailedError;
                            onIgnoredFailure.accept(shardFailedError);
                        }
                    }
                }
            );
        }
    }

    /**
     * Sets the current phase on the task if it isn't null. Pulled into its own
     * method because its more convenient that way.
     */
    static void setPhase(ReplicationTask task, String phase) {
        if (task != null) {
            task.setPhase(phase);
        }
    }
}<|MERGE_RESOLUTION|>--- conflicted
+++ resolved
@@ -162,11 +162,7 @@
 
     /**
      * Synchronous replica operation on nodes with replica copies. This is done under the lock form
-<<<<<<< HEAD
-     * {@link #getReplicaShardReference(ShardId, long)} (ShardId, long)}.
-=======
-     * {@link #acquireReplicaOperationLock(ShardId, long, ActionListener)}.
->>>>>>> 74af0e36
+     * {@link #acquireReplicaOperationLock(ShardId, long, ActionListener)}
      */
     protected abstract ReplicaResult shardOperationOnReplica(ReplicaRequest shardRequest);
 
@@ -423,7 +419,7 @@
         }
     }
 
-    private final class AsyncReplicaAction extends AbstractRunnable implements ActionListener<Releasable> {
+    private final class AsyncReplicaAction extends AbstractRunnable implements ActionListener<ShardReference> {
         private final ReplicaRequest request;
         private final TransportChannel channel;
         /**
@@ -441,13 +437,15 @@
         }
 
         @Override
-        public void onResponse(Releasable releasable) {
+        public void onResponse(ShardReference replica) {
             try {
                 ReplicaResult replicaResult = shardOperationOnReplica(request);
-                releasable.close(); // release shard operation lock before responding to caller
-                replicaResult.respond(new ResponseListener());
+                replica.close(); // release shard operation lock before responding to caller
+                final TransportReplicationAction.ReplicaResponse response =
+                        new ReplicaResponse(replica.routingEntry().allocationId().getId(), replica.getLocalCheckpoint());
+                replicaResult.respond(new ResponseListener(response));
             } catch (Exception e) {
-                Releasables.closeWhileHandlingException(releasable); // release shard operation lock before responding to caller
+                Releasables.closeWhileHandlingException(replica); // release shard operation lock before responding to caller
                 AsyncReplicaAction.this.onFailure(e);
             }
         }
@@ -497,18 +495,8 @@
         @Override
         protected void doRun() throws Exception {
             setPhase(task, "replica");
-            final ReplicaResponse response;
             assert request.shardId() != null : "request shardId must be set";
-<<<<<<< HEAD
-            ReplicaResult result;
-            try (ShardReference replica = getReplicaShardReference(request.shardId(), request.primaryTerm())) {
-                result = shardOperationOnReplica(request);
-                response = new ReplicaResponse(replica.routingEntry().allocationId().getId(), replica.getLocalCheckpoint());
-            }
-            result.respond(new ResponseListener(response));
-=======
             acquireReplicaOperationLock(request.shardId(), request.primaryTerm(), this);
->>>>>>> 74af0e36
         }
 
         /**
@@ -822,23 +810,23 @@
         indexShard.acquirePrimaryOperationLock(onAcquired, executor);
     }
 
-    /**
-<<<<<<< HEAD
-     * Get a reference to a replica shard. The reference is released as soon as
-     * replication is completed on the node.
-     */
-    protected ShardReference getReplicaShardReference(ShardId shardId, long primaryTerm) {
+    protected void acquireReplicaOperationLock(ShardId shardId, long primaryTerm, ActionListener<ShardReference> onLockAcquired) {
         IndexService indexService = indicesService.indexServiceSafe(shardId.getIndex());
         IndexShard indexShard = indexService.getShard(shardId.id());
-        return new ShardReference(indexShard, indexShard.acquireReplicaOperationLock(primaryTerm));
-=======
-     * tries to acquire an operation on replicas. The lock is closed as soon as replication is completed on the node.
-     */
-    protected void acquireReplicaOperationLock(ShardId shardId, long primaryTerm, ActionListener<Releasable> onLockAcquired) {
-        IndexService indexService = indicesService.indexServiceSafe(shardId.getIndex());
-        IndexShard indexShard = indexService.getShard(shardId.id());
-        indexShard.acquireReplicaOperationLock(primaryTerm, onLockAcquired, executor);
->>>>>>> 74af0e36
+
+        final ActionListener<Releasable> onAcquired = new ActionListener<Releasable>() {
+            @Override
+            public void onResponse(Releasable releasable) {
+                onLockAcquired.onResponse(new ShardReference(indexShard, releasable));
+            }
+
+            @Override
+            public void onFailure(Exception e) {
+                onLockAcquired.onFailure(e);
+            }
+        };
+
+        indexShard.acquireReplicaOperationLock(primaryTerm, onAcquired, executor);
     }
 
     /**
